#! /usr/bin/env python

import argparse
import logging
import datetime
from pathlib import Path

#from .ladim import main

from ladim import main

# ====================
# Parse command line
# ====================

parser = argparse.ArgumentParser(
    description='LADiM — Lagrangian Advection and Diffusion Model')
parser.add_argument(
    '-d', '--debug',
    help="Show more information",
    action="store_const", dest="loglevel", const=logging.DEBUG,
    default=logging.INFO)
parser.add_argument(
    '-s', '--silent',
    help='Show less information',
    action="store_const", dest="loglevel", const=logging.WARNING)
parser.add_argument('config_file', nargs='?', default='ladim.yaml')
args = parser.parse_args()

# =============
# Sanity check
# =============

if not Path(args.config_file).exists:
    raise SystemExit('ERROR: Configuration file not found')
<<<<<<< HEAD
config = configure(args.config_file)

# --- Initiate the grid and the forcing ---
grid = Grid(config)
forcing = Forcing(config, grid)

# --- Initiate particle releaser ---
releaser = ParticleReleaser(config, grid)

#  --- Initiate the model state ---
state = State(config)
=======
>>>>>>> 1063cbfa

# =========
# Logging
# =========

logging.basicConfig(
    level=args.loglevel,
    format='%(levelname)s:%(module)s - %(message)s')

# ===================
# Run the simulation
# ===================

now = datetime.datetime.now().replace(microsecond=0)
logging.info(f'LADiM simulation starting, wall time={now}')

main(config_file=args.config_file, loglevel=args.loglevel)

now = datetime.datetime.now().replace(microsecond=0)
logging.info(f'LADiM simulation finished, wall time={now}')<|MERGE_RESOLUTION|>--- conflicted
+++ resolved
@@ -33,20 +33,6 @@
 
 if not Path(args.config_file).exists:
     raise SystemExit('ERROR: Configuration file not found')
-<<<<<<< HEAD
-config = configure(args.config_file)
-
-# --- Initiate the grid and the forcing ---
-grid = Grid(config)
-forcing = Forcing(config, grid)
-
-# --- Initiate particle releaser ---
-releaser = ParticleReleaser(config, grid)
-
-#  --- Initiate the model state ---
-state = State(config)
-=======
->>>>>>> 1063cbfa
 
 # =========
 # Logging

# -*- coding: utf-8 -*-

import numpy as np
from netCDF4 import Dataset, num2date

# Methods:
#  get_positions : all positions at time n (flag for lon, lat?)
#  get_variable_distribution : all variables at time n
#  
#  active(p, n) : 1  if p is active at time n
#                 0  if p is not released (yet)
#                 -1 if p is deactivated
# Bedre navn: status?, activity_status 
#  first_time(p) : First time frame it is active
#  last_time(p)  : Last time it is active
#


class ParticleFile(object):

    def __init__(self, filename):
        self.nc = Dataset(filename)
        # Change Time to time (or allow both)
        self.nFrames = len(self.nc.dimensions['time'])

    def get_time(self, n):
        tvar = self.nc.variables['time']
        return num2date(tvar[n], tvar.units)
        
    def get_position(self, n):
        """Get particle positions at n-th time frame"""
        f = self.nc
        p0 = f.variables['pstart'][n]
        Npart = f.variables['pcount'][n]
        X = f.variables['X'][p0:p0+Npart]
        Y = f.variables['Y'][p0:p0+Npart]
        return X, Y

    def get_variable(self, n, vname):
        """Get values of a particle variable"""
        f = self.nc
        p0 = f.variables['pstart'][n]
        Npart = f.variables['pcount'][n]
        # put in some error control
        return f.variables[vname][p0:p0+Npart]

    # Alternativ: gi en default verdi om ikke aktiv
    #    Evt. raise exception
    # ha en separat sjekk på aktivitet
    def get_particle_variable(self, p, n, vname):
        """Get variable vname at time step n at particle p

        Returns value, active
        where: active = 0  if particle is not released (yet)
                      = -1 if particle has been active but is now closed
                      = 1  if particle is active
               value = value at particle at time n, if active
                     = ha en fill value if not active

        """
        
        pid = self.get_variable(n, 'pid')
        
        if pid[-1] < p: # particle not released yet
            active = 0

        index = pid.searchsorted(p)
        if pid[index] < p:      # p is missing, but has been active
            active = -1
<<<<<<< HEAD

=======
        
                
>>>>>>> f912d7d8
        A = self.get_variable(n, vname)

# ------------------------------

    def read_track(self, p):
        """Get particle positions along a single track"""


        f = self.nc


        X, Y = [], []
        first_time = None  
        last_time  = None  

        # After loop
        # particle is alive for n in [first_time:last_time]
        # or to the end if last_time == 0

        for n in xrange(self.nFrames):
            pstart = f.variables['pstart'][n]
            pcount = f.variables['pcount'][n]
            pid = f.variables['pid'][pstart:pstart+pcount][:]

            if pid[-1] < p: # particle not released yet
                cycle

            if first_time != None:
                first_time = n

            #index = sum(pid < p) # eller lignende
            index = pid.searchsorted(p)
            if pid[index] < p   : # p is missing
                last_time = n     # 
                break             # No need for more cycles
    
            X.append(f.variables['X'][pstart + index])
            Y.append(f.variables['Y'][pstart + index])

        return X, Y, first_time, last_time

    def close(self):
        self.nc.close()

# ----------------------------------

# Ikke testet nok for udefinerte partikler
# f.eks. for store => I[J] blir upassende


    def read_tracks(self, P):
        """Get particle positions along tracks

        Returns an array of shape (len(P),nFrames)
        with NaN where particles are undefined

        """

        P = np.asarray(P)
        nP = len(P)

        f = self.nc

        X = np.nan + np.zeros((self.nFrames, nP))
        Y = np.nan + np.zeros((self.nFrames, nP))


        for n in xrange(self.nFrames):
            
            pstart = f.variables['pstart'][n]
            pcount = f.variables['pcount'][n]
            tslice = slice(pstart, pstart+pcount)   # time slice
            pid = f.variables['pid'][tslice]        

            I = pid.searchsorted(P+1)               
            J, = np.nonzero(I == pid[I-1])

            Xn = f.variables['X'][tslice]
            Yn = f.variables['Y'][tslice]

            X[n,J] = Xn[I[J]]
            Y[n,J] = Yn[I[J]]

        return X, Y

    def close(self):
        self.nc.close()

<|MERGE_RESOLUTION|>--- conflicted
+++ resolved
@@ -67,12 +67,7 @@
         index = pid.searchsorted(p)
         if pid[index] < p:      # p is missing, but has been active
             active = -1
-<<<<<<< HEAD
 
-=======
-        
-                
->>>>>>> f912d7d8
         A = self.get_variable(n, vname)
 
 # ------------------------------

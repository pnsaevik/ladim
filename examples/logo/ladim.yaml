
# Configuration file for ladim
#
# Line source example
#


time_control:
    # Start and stop of simulation
    # use an alias &t0 if used again
    start_time: &time0 1989-05-24 12:00:00
    # stop_time:  1989-06-15 12:00:00
<<<<<<< HEAD
    stop_time:  1989-05-30 12:00:00
=======
    stop_time:  1989-05-28 12:00:00
>>>>>>> 93b15d2c
    # Reference time for netcdf output
    # by default set to start_time
    # can be overridden explicitly
    reference_time: *time0

files:
    grid_file             : ../data/ocean_avg_0014.nc
    input_file            : ../data/ocean_avg_*.nc
    particle_release_file : logo.rls
    output_file           : logo.nc

state:
    # pid, X, Y, Z are mandatory and should not be given
    # Ingen, kan bruke [] eller kutte linjen
    ibm_variables: []

particle_release:
    variables: [release_time, X, Y, Z]
    # Converters (if not float)
    mult: int
    release_time: time
    particle_variables: [release_time]

gridforce:
    module: ladim.gridforce.ROMS

output_variables:
    # Output period, format [value, unit], unit = s, m, h, or d
    outper: [1, h]
    # Variable names
    particle: [release_time]
    instance: [pid, X, Y]
    # NetCDF arguments
    release_time:
        ncformat: f8
        long_name: particle release time
        units: seconds since reference_time
    # Få til template over
    pid: {ncformat: i4, long_name: particle identifier}
    X: {ncformat: f4, long_name: particle X-coordinate}
    Y: {ncformat: f4, long_name: particle Y-coordinate}
    Z:
        ncformat: f4
        long_name: particle depth
        standard_name: depth_below_surface
        units: m
        positive: down

numerics:
    # Model time step, [value, unit]
    dt: [1, h]
    # Advection method: options =
    #        EF = Euler-Forward,
    #        RK2, RK4 = Runge-Kutta 2nd or 4th order
    advection: EF
    # Horizontal diffusion coefficient [m2.s-1]
    #         zero = no diffusion
    diffusion: 1<|MERGE_RESOLUTION|>--- conflicted
+++ resolved
@@ -9,12 +9,10 @@
     # Start and stop of simulation
     # use an alias &t0 if used again
     start_time: &time0 1989-05-24 12:00:00
+
     # stop_time:  1989-06-15 12:00:00
-<<<<<<< HEAD
-    stop_time:  1989-05-30 12:00:00
-=======
     stop_time:  1989-05-28 12:00:00
->>>>>>> 93b15d2c
+
     # Reference time for netcdf output
     # by default set to start_time
     # can be overridden explicitly

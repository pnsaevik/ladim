--- conflicted
+++ resolved
@@ -5,7 +5,6 @@
 The format is based on [Keep a Changelog](https://keepachangelog.com/en/1.0.0/),
 and the project adheres to [Semantic Versioning](https://semver.org/spec/v2.0.0.html).
 
-<<<<<<< HEAD
 ## [Issues]
 ### Change
 - Velocity in forcing module should return "grid speed" velocity. Rescaling
@@ -25,12 +24,12 @@
 - New output module
 - New release module
 - New tracker module
-=======
+
+
 ## [1.3.3] - 2024-01-25
 ### Fixed
 - Package now works with pandas 2.2.0
 
->>>>>>> 9399d695
 
 ## [1.3.2] - 2022-10-20
 ### Added
